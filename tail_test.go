// Copyright (c) 2013 ActiveState Software Inc. All rights reserved.

// TODO:
//  * repeat all the tests with Poll:true

package tail

import (
	"io/ioutil"
	"os"
	"strings"
	"testing"
	"time"

<<<<<<< HEAD
	"github.com/hpcloud/tail/ratelimiter"
	"github.com/hpcloud/tail/watch"
=======
	"github.com/ActiveState/tail/ratelimiter"
	"github.com/ActiveState/tail/watch"
>>>>>>> e6815324
)

func init() {
	// Clear the temporary test directory
	err := os.RemoveAll(".test")
	if err != nil {
		panic(err)
	}
}

func TestMain(m *testing.M) {
	// Use a smaller poll duration for faster test runs. Keep it below
	// 100ms (which value is used as common delays for tests)
	watch.POLL_DURATION = 5 * time.Millisecond
	os.Exit(m.Run())
}

func TestMustExist(t *testing.T) {
	tail, err := TailFile("/no/such/file", Config{Follow: true, MustExist: true})
	if err == nil {
		t.Error("MustExist:true is violated")
		tail.Stop()
	}
	tail, err = TailFile("/no/such/file", Config{Follow: true, MustExist: false})
	if err != nil {
		t.Error("MustExist:false is violated")
	}
	tail.Stop()
	_, err = TailFile("README.md", Config{Follow: true, MustExist: true})
	if err != nil {
		t.Error("MustExist:true on an existing file is violated")
	}
	tail.Stop()
	tail.Cleanup()
}

func TestWaitsForFileToExist(_t *testing.T) {
	t := NewTailTest("waits-for-file-to-exist", _t)
	tail := t.StartTail("test.txt", Config{})
	go t.VerifyTailOutput(tail, []string{"hello", "world"})

	<-time.After(100 * time.Millisecond)
	t.CreateFile("test.txt", "hello\nworld\n")
	t.Cleanup(tail)
}

func TestWaitsForFileToExistRelativePath(_t *testing.T) {
	t := NewTailTest("waits-for-file-to-exist-relative", _t)

	oldWD, err := os.Getwd()
	if err != nil {
		t.Fatal(err)
	}
	os.Chdir(t.path)
	defer os.Chdir(oldWD)

	tail, err := TailFile("test.txt", Config{})
	if err != nil {
		t.Fatal(err)
	}

	go t.VerifyTailOutput(tail, []string{"hello", "world"})

	<-time.After(100 * time.Millisecond)
	if err := ioutil.WriteFile("test.txt", []byte("hello\nworld\n"), 0600); err != nil {
		t.Fatal(err)
	}
	t.Cleanup(tail)
}

func TestStop(t *testing.T) {
	tail, err := TailFile("_no_such_file", Config{Follow: true, MustExist: false})
	if err != nil {
		t.Error("MustExist:false is violated")
	}
	if tail.Stop() != nil {
		t.Error("Should be stoped successfully")
	}
	tail.Cleanup()
}

func TestStopAtEOF(_t *testing.T) {
	t := NewTailTest("maxlinesize", _t)
	t.CreateFile("test.txt", "hello\nthere\nworld\n")
	tail := t.StartTail("test.txt", Config{Follow: true, Location: nil})

	// read "hello"
	<-tail.Lines

	done := make(chan struct{})
	go func() {
		<-time.After(100 * time.Millisecond)
		t.VerifyTailOutput(tail, []string{"there", "world"})
		close(done)
	}()
	tail.StopAtEOF()
	<-done
	tail.Cleanup()
}

func MaxLineSizeT(_t *testing.T, follow bool, fileContent string, expected []string) {
	t := NewTailTest("maxlinesize", _t)
	t.CreateFile("test.txt", fileContent)
	tail := t.StartTail("test.txt", Config{Follow: follow, Location: nil, MaxLineSize: 3})
	go t.VerifyTailOutput(tail, expected)

	// Delete after a reasonable delay, to give tail sufficient time
	// to read all lines.
	<-time.After(100 * time.Millisecond)
	t.RemoveFile("test.txt")
	t.Cleanup(tail)
}

func TestMaxLineSizeFollow(_t *testing.T) {
	// As last file line does not end with newline, it will not be present in tail's output
	MaxLineSizeT(_t, true, "hello\nworld\nfin\nhe", []string{"hel", "lo", "wor", "ld", "fin"})
}

func TestMaxLineSizeNoFollow(_t *testing.T) {
	MaxLineSizeT(_t, false, "hello\nworld\nfin\nhe", []string{"hel", "lo", "wor", "ld", "fin", "he"})
}

func TestOver4096ByteLine(_t *testing.T) {
	t := NewTailTest("Over4096ByteLine", _t)
	testString := strings.Repeat("a", 4097)
	t.CreateFile("test.txt", "test\n"+testString+"\nhello\nworld\n")
	tail := t.StartTail("test.txt", Config{Follow: true, Location: nil})
	go t.VerifyTailOutput(tail, []string{"test", testString, "hello", "world"})

	// Delete after a reasonable delay, to give tail sufficient time
	// to read all lines.
	<-time.After(100 * time.Millisecond)
	t.RemoveFile("test.txt")
	t.Cleanup(tail)
}

func TestOver4096ByteLineWithSetMaxLineSize(_t *testing.T) {
	t := NewTailTest("Over4096ByteLineMaxLineSize", _t)
	testString := strings.Repeat("a", 4097)
	t.CreateFile("test.txt", "test\n"+testString+"\nhello\nworld\n")
	tail := t.StartTail("test.txt", Config{Follow: true, Location: nil, MaxLineSize: 4097})
	go t.VerifyTailOutput(tail, []string{"test", testString, "hello", "world"})

	// Delete after a reasonable delay, to give tail sufficient time
	// to read all lines.
	<-time.After(100 * time.Millisecond)
	t.RemoveFile("test.txt")
	t.Cleanup(tail)
}

func TestLocationFull(_t *testing.T) {
	t := NewTailTest("location-full", _t)
	t.CreateFile("test.txt", "hello\nworld\n")
	tail := t.StartTail("test.txt", Config{Follow: true, Location: nil})
	go t.VerifyTailOutput(tail, []string{"hello", "world"})

	// Delete after a reasonable delay, to give tail sufficient time
	// to read all lines.
	<-time.After(100 * time.Millisecond)
	t.RemoveFile("test.txt")
	t.Cleanup(tail)
}

func TestLocationFullDontFollow(_t *testing.T) {
	t := NewTailTest("location-full-dontfollow", _t)
	t.CreateFile("test.txt", "hello\nworld\n")
	tail := t.StartTail("test.txt", Config{Follow: false, Location: nil})
	go t.VerifyTailOutput(tail, []string{"hello", "world"})

	// Add more data only after reasonable delay.
	<-time.After(100 * time.Millisecond)
	t.AppendFile("test.txt", "more\ndata\n")
	<-time.After(100 * time.Millisecond)

	t.Cleanup(tail)
}

func TestLocationEnd(_t *testing.T) {
	t := NewTailTest("location-end", _t)
	t.CreateFile("test.txt", "hello\nworld\n")
	tail := t.StartTail("test.txt", Config{Follow: true, Location: &SeekInfo{0, os.SEEK_END}})
	go t.VerifyTailOutput(tail, []string{"more", "data"})

	<-time.After(100 * time.Millisecond)
	t.AppendFile("test.txt", "more\ndata\n")

	// Delete after a reasonable delay, to give tail sufficient time
	// to read all lines.
	<-time.After(100 * time.Millisecond)
	t.RemoveFile("test.txt")
	t.Cleanup(tail)
}

func TestLocationMiddle(_t *testing.T) {
	// Test reading from middle.
	t := NewTailTest("location-middle", _t)
	t.CreateFile("test.txt", "hello\nworld\n")
	tail := t.StartTail("test.txt", Config{Follow: true, Location: &SeekInfo{-6, os.SEEK_END}})
	go t.VerifyTailOutput(tail, []string{"world", "more", "data"})

	<-time.After(100 * time.Millisecond)
	t.AppendFile("test.txt", "more\ndata\n")

	// Delete after a reasonable delay, to give tail sufficient time
	// to read all lines.
	<-time.After(100 * time.Millisecond)
	t.RemoveFile("test.txt")
	t.Cleanup(tail)
}

func _TestReOpen(_t *testing.T, poll bool) {
	var name string
	var delay time.Duration
	if poll {
		name = "reopen-polling"
		delay = 300 * time.Millisecond // account for POLL_DURATION
	} else {
		name = "reopen-inotify"
		delay = 100 * time.Millisecond
	}
	t := NewTailTest(name, _t)
	t.CreateFile("test.txt", "hello\nworld\n")
	tail := t.StartTail(
		"test.txt",
		Config{Follow: true, ReOpen: true, Poll: poll})

	go t.VerifyTailOutput(tail, []string{"hello", "world", "more", "data", "endofworld"})

	// deletion must trigger reopen
	<-time.After(delay)
	t.RemoveFile("test.txt")
	<-time.After(delay)
	t.CreateFile("test.txt", "more\ndata\n")

	// rename must trigger reopen
	<-time.After(delay)
	t.RenameFile("test.txt", "test.txt.rotated")
	<-time.After(delay)
	t.CreateFile("test.txt", "endofworld\n")

	// Delete after a reasonable delay, to give tail sufficient time
	// to read all lines.
	<-time.After(delay)
	t.RemoveFile("test.txt")
	<-time.After(delay)

	t.Cleanup(tail)
}

// The use of polling file watcher could affect file rotation
// (detected via renames), so test these explicitly.

func TestReOpenInotify(_t *testing.T) {
	_TestReOpen(_t, false)
}

func TestReOpenPolling(_t *testing.T) {
	_TestReOpen(_t, true)
}

func _TestReSeek(_t *testing.T, poll bool) {
	var name string
	if poll {
		name = "reseek-polling"
	} else {
		name = "reseek-inotify"
	}
	t := NewTailTest(name, _t)
	t.CreateFile("test.txt", "a really long string goes here\nhello\nworld\n")
	tail := t.StartTail(
		"test.txt",
		Config{Follow: true, ReOpen: false, Poll: poll})

	go t.VerifyTailOutput(tail, []string{
		"a really long string goes here", "hello", "world", "h311o", "w0r1d", "endofworld"})

	// truncate now
	<-time.After(100 * time.Millisecond)
	t.TruncateFile("test.txt", "h311o\nw0r1d\nendofworld\n")

	// Delete after a reasonable delay, to give tail sufficient time
	// to read all lines.
	<-time.After(100 * time.Millisecond)
	t.RemoveFile("test.txt")

	t.Cleanup(tail)
}

// The use of polling file watcher could affect file rotation
// (detected via renames), so test these explicitly.

func TestReSeekInotify(_t *testing.T) {
	_TestReSeek(_t, false)
}

func TestReSeekPolling(_t *testing.T) {
	_TestReSeek(_t, true)
}

func TestRateLimiting(_t *testing.T) {
	t := NewTailTest("rate-limiting", _t)
	t.CreateFile("test.txt", "hello\nworld\nagain\nextra\n")
	config := Config{
		Follow:      true,
		RateLimiter: ratelimiter.NewLeakyBucket(2, time.Second)}
	leakybucketFull := "Too much log activity; waiting a second before resuming tailing"
	tail := t.StartTail("test.txt", config)

	// TODO: also verify that tail resumes after the cooloff period.
	go t.VerifyTailOutput(tail, []string{
		"hello", "world", "again",
		leakybucketFull,
		"more", "data",
		leakybucketFull})

	// Add more data only after reasonable delay.
	<-time.After(1200 * time.Millisecond)
	t.AppendFile("test.txt", "more\ndata\n")

	// Delete after a reasonable delay, to give tail sufficient time
	// to read all lines.
	<-time.After(100 * time.Millisecond)
	t.RemoveFile("test.txt")

	t.Cleanup(tail)
}

func TestTell(_t *testing.T) {
	t := NewTailTest("tell-position", _t)
	t.CreateFile("test.txt", "hello\nworld\nagain\nmore\n")
	config := Config{
		Follow:   false,
		Location: &SeekInfo{0, os.SEEK_SET}}
	tail := t.StartTail("test.txt", config)
	// read noe line
	<-tail.Lines
	offset, err := tail.Tell()
	if err != nil {
		t.Errorf("Tell return error: %s", err.Error())
	}
	tail.Done()
	// tail.close()

	config = Config{
		Follow:   false,
		Location: &SeekInfo{offset, os.SEEK_SET}}
	tail = t.StartTail("test.txt", config)
	for l := range tail.Lines {
		// it may readed one line in the chan(tail.Lines),
		// so it may lost one line.
		if l.Text != "world" && l.Text != "again" {
			t.Fatalf("mismatch; expected world or again, but got %s",
				l.Text)
		}
		break
	}
	t.RemoveFile("test.txt")
	tail.Done()
	tail.Cleanup()
}

func TestBlockUntilExists(_t *testing.T) {
	t := NewTailTest("block-until-file-exists", _t)
	config := Config{
		Follow: true,
	}
	tail := t.StartTail("test.txt", config)
	go func() {
		time.Sleep(100 * time.Millisecond)
		t.CreateFile("test.txt", "hello world\n")
	}()
	for l := range tail.Lines {
		if l.Text != "hello world" {
			t.Fatalf("mismatch; expected hello world, but got %s",
				l.Text)
		}
		break
	}
	t.RemoveFile("test.txt")
	tail.Stop()
	tail.Cleanup()
}

// Test library

type TailTest struct {
	Name string
	path string
	done chan struct{}
	*testing.T
}

func NewTailTest(name string, t *testing.T) TailTest {
	tt := TailTest{name, ".test/" + name, make(chan struct{}), t}
	err := os.MkdirAll(tt.path, os.ModeTemporary|0700)
	if err != nil {
		tt.Fatal(err)
	}

	return tt
}

func (t TailTest) CreateFile(name string, contents string) {
	err := ioutil.WriteFile(t.path+"/"+name, []byte(contents), 0600)
	if err != nil {
		t.Fatal(err)
	}
}

func (t TailTest) RemoveFile(name string) {
	err := os.Remove(t.path + "/" + name)
	if err != nil {
		t.Fatal(err)
	}
}

func (t TailTest) RenameFile(oldname string, newname string) {
	oldname = t.path + "/" + oldname
	newname = t.path + "/" + newname
	err := os.Rename(oldname, newname)
	if err != nil {
		t.Fatal(err)
	}
}

func (t TailTest) AppendFile(name string, contents string) {
	f, err := os.OpenFile(t.path+"/"+name, os.O_APPEND|os.O_WRONLY, 0600)
	if err != nil {
		t.Fatal(err)
	}
	defer f.Close()
	_, err = f.WriteString(contents)
	if err != nil {
		t.Fatal(err)
	}
}

func (t TailTest) TruncateFile(name string, contents string) {
	f, err := os.OpenFile(t.path+"/"+name, os.O_TRUNC|os.O_WRONLY, 0600)
	if err != nil {
		t.Fatal(err)
	}
	defer f.Close()
	_, err = f.WriteString(contents)
	if err != nil {
		t.Fatal(err)
	}
}

func (t TailTest) StartTail(name string, config Config) *Tail {
	tail, err := TailFile(t.path+"/"+name, config)
	if err != nil {
		t.Fatal(err)
	}
	return tail
}

func (t TailTest) Cleanup(tail *Tail) {
	<-time.After(100 * time.Millisecond)
	tail.Stop()
	tail.Cleanup()

	// VerifyTailOutput runs in a goroutine so ensure it's finished before ending
	// the test, otherwise its failures will be ignored.
	<-t.done
}

func (t TailTest) VerifyTailOutput(tail *Tail, lines []string) {
	defer close(t.done)

	for idx, line := range lines {
		tailedLine, ok := <-tail.Lines
		if !ok {
			// tail.Lines is closed and empty.
			err := tail.Err()
			if err != nil {
				t.Fatalf("tail ended with error: %v", err)
			}
			t.Fatalf("tail ended early; expecting more: %v", lines[idx:])
		}
		if tailedLine == nil {
			t.Fatalf("tail.Lines returned nil; not possible")
		}
		// Note: not checking .Err as the `lines` argument is designed
		// to match error strings as well.
		if tailedLine.Text != line {
			t.Fatalf(
				"unexpected line/err from tail: "+
					"expecting <<%s>>>, but got <<<%s>>>",
				line, tailedLine.Text)
		}
	}
	line, ok := <-tail.Lines
	if ok {
		t.Fatalf("more content from tail: %+v", line)
	}
}<|MERGE_RESOLUTION|>--- conflicted
+++ resolved
@@ -6,19 +6,15 @@
 package tail
 
 import (
+	_ "fmt"
 	"io/ioutil"
 	"os"
 	"strings"
 	"testing"
 	"time"
 
-<<<<<<< HEAD
 	"github.com/hpcloud/tail/ratelimiter"
 	"github.com/hpcloud/tail/watch"
-=======
-	"github.com/ActiveState/tail/ratelimiter"
-	"github.com/ActiveState/tail/watch"
->>>>>>> e6815324
 )
 
 func init() {
@@ -51,7 +47,6 @@
 	if err != nil {
 		t.Error("MustExist:true on an existing file is violated")
 	}
-	tail.Stop()
 	tail.Cleanup()
 }
 
@@ -108,15 +103,10 @@
 	// read "hello"
 	<-tail.Lines
 
-	done := make(chan struct{})
-	go func() {
-		<-time.After(100 * time.Millisecond)
-		t.VerifyTailOutput(tail, []string{"there", "world"})
-		close(done)
-	}()
+	<-time.After(100 * time.Millisecond)
+	t.VerifyTailOutput(tail, []string{"there", "world"})
 	tail.StopAtEOF()
-	<-done
-	tail.Cleanup()
+	t.Cleanup(tail)
 }
 
 func MaxLineSizeT(_t *testing.T, follow bool, fileContent string, expected []string) {
@@ -154,7 +144,6 @@
 	t.RemoveFile("test.txt")
 	t.Cleanup(tail)
 }
-
 func TestOver4096ByteLineWithSetMaxLineSize(_t *testing.T) {
 	t := NewTailTest("Over4096ByteLineMaxLineSize", _t)
 	testString := strings.Repeat("a", 4097)
@@ -265,6 +254,9 @@
 	t.RemoveFile("test.txt")
 	<-time.After(delay)
 
+	// Do not bother with stopping as it could kill the tomb during
+	// the reading of data written above. Timings can vary based on
+	// test environment.
 	t.Cleanup(tail)
 }
 
@@ -304,6 +296,9 @@
 	<-time.After(100 * time.Millisecond)
 	t.RemoveFile("test.txt")
 
+	// Do not bother with stopping as it could kill the tomb during
+	// the reading of data written above. Timings can vary based on
+	// test environment.
 	t.Cleanup(tail)
 }
 
@@ -476,19 +471,8 @@
 	return tail
 }
 
-func (t TailTest) Cleanup(tail *Tail) {
-	<-time.After(100 * time.Millisecond)
-	tail.Stop()
-	tail.Cleanup()
-
-	// VerifyTailOutput runs in a goroutine so ensure it's finished before ending
-	// the test, otherwise its failures will be ignored.
-	<-t.done
-}
-
 func (t TailTest) VerifyTailOutput(tail *Tail, lines []string) {
 	defer close(t.done)
-
 	for idx, line := range lines {
 		tailedLine, ok := <-tail.Lines
 		if !ok {
@@ -511,8 +495,18 @@
 				line, tailedLine.Text)
 		}
 	}
+	if tail.Follow {
+		return
+	}
 	line, ok := <-tail.Lines
 	if ok {
 		t.Fatalf("more content from tail: %+v", line)
 	}
+}
+
+func (t TailTest) Cleanup(tail *Tail) {
+	<-time.After(100 * time.Millisecond)
+	tail.Stop()
+	tail.Cleanup()
+	<-t.done
 }